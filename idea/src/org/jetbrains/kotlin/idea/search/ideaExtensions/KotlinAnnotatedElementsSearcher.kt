/*
 * Copyright 2010-2015 JetBrains s.r.o.
 *
 * Licensed under the Apache License, Version 2.0 (the "License");
 * you may not use this file except in compliance with the License.
 * You may obtain a copy of the License at
 *
 * http://www.apache.org/licenses/LICENSE-2.0
 *
 * Unless required by applicable law or agreed to in writing, software
 * distributed under the License is distributed on an "AS IS" BASIS,
 * WITHOUT WARRANTIES OR CONDITIONS OF ANY KIND, either express or implied.
 * See the License for the specific language governing permissions and
 * limitations under the License.
 */

package org.jetbrains.kotlin.idea.search.ideaExtensions

import com.intellij.openapi.diagnostic.Logger
import com.intellij.psi.PsiClass
import com.intellij.psi.PsiElement
import com.intellij.psi.PsiModifierListOwner
import com.intellij.psi.search.GlobalSearchScope
import com.intellij.psi.search.LocalSearchScope
import com.intellij.psi.search.SearchScope
import com.intellij.psi.search.searches.AnnotatedElementsSearch
import com.intellij.psi.util.PsiUtilCore
import com.intellij.util.Processor
import com.intellij.util.QueryExecutor
import com.intellij.util.indexing.FileBasedIndex
import org.jetbrains.kotlin.asJava.LightClassUtil
import org.jetbrains.kotlin.idea.caches.resolve.analyze
import org.jetbrains.kotlin.idea.stubindex.JetAnnotationsIndex
import org.jetbrains.kotlin.idea.util.application.runReadAction
import org.jetbrains.kotlin.psi.*
import org.jetbrains.kotlin.psi.psiUtil.collectDescendantsOfType
import org.jetbrains.kotlin.psi.psiUtil.getChildrenOfType
import org.jetbrains.kotlin.psi.psiUtil.getStrictParentOfType
import org.jetbrains.kotlin.resolve.BindingContext
import org.jetbrains.kotlin.resolve.DescriptorUtils
import org.jetbrains.kotlin.resolve.lazy.BodyResolveMode

public class KotlinAnnotatedElementsSearcher : QueryExecutor<PsiModifierListOwner, AnnotatedElementsSearch.Parameters> {

    override fun execute(p: AnnotatedElementsSearch.Parameters, consumer: Processor<PsiModifierListOwner>): Boolean {
        val annClass = p.getAnnotationClass()
        assert(annClass.isAnnotationType(), "Annotation type should be passed to annotated members search")

        val annotationFQN = annClass.getQualifiedName()
        assert(annotationFQN != null)

<<<<<<< HEAD
        val useScope = p.getScope()
=======
        public fun processAnnotatedMembers(annClass: PsiClass, useScope: SearchScope, consumer: (JetDeclaration) -> Boolean): Boolean {
            assert(annClass.isAnnotationType()) { "Annotation type should be passed to annotated members search" }
>>>>>>> f9c7e7ad

        for (elt in getJetAnnotationCandidates(annClass, useScope)) {
            if (notJetAnnotationEntry(elt)) continue

            val result = runReadAction(fun(): Boolean {
                val parentOfType = elt.getStrictParentOfType<JetDeclaration>() ?: return true

                val annotationEntry = elt as JetAnnotationEntry

                val context = annotationEntry.analyze(BodyResolveMode.PARTIAL)
                val annotationDescriptor = context.get(BindingContext.ANNOTATION, annotationEntry) ?: return true

                val descriptor = annotationDescriptor.getType().getConstructor().getDeclarationDescriptor() ?: return true
                if (!(DescriptorUtils.getFqName(descriptor).asString() == annotationFQN)) return true

                if (parentOfType is JetClass) {
                    val lightClass = LightClassUtil.getPsiClass(parentOfType as JetClass?)
                    if (!consumer.process(lightClass)) return false
                }
                else if (parentOfType is JetNamedFunction || parentOfType is JetSecondaryConstructor) {
                    val wrappedMethod = LightClassUtil.getLightClassMethod(parentOfType as JetFunction)
                    if (!consumer.process(wrappedMethod)) return false
                }
                return true
            })
            if (!result) return false
        }

        return true
    }

    companion object {
        private val LOG = Logger.getInstance("#com.intellij.psi.impl.search.AnnotatedMembersSearcher")

        /* Return all elements annotated with given annotation name. Aliases don't work now. */
        private fun getJetAnnotationCandidates(annClass: PsiClass, useScope: SearchScope): Collection<PsiElement> {
            return runReadAction(fun(): Collection<PsiElement> {
                if (useScope is GlobalSearchScope) {
                    val name = annClass.getName() ?: return emptyList()
                    return JetAnnotationsIndex.getInstance().get(name, annClass.getProject(), useScope)
                }

                return (useScope as LocalSearchScope).scope.flatMap { it.collectDescendantsOfType<JetAnnotationEntry>() }
            })
        }

        private fun notJetAnnotationEntry(found: PsiElement): Boolean {
            if (found is JetAnnotationEntry) return false

            val faultyContainer = PsiUtilCore.getVirtualFile(found)
            LOG.error("Non annotation in annotations list: $faultyContainer; element:$found")
            if (faultyContainer != null && faultyContainer.isValid()) {
                FileBasedIndex.getInstance().requestReindex(faultyContainer)
            }

            return true
        }
    }

}<|MERGE_RESOLUTION|>--- conflicted
+++ resolved
@@ -43,51 +43,61 @@
 public class KotlinAnnotatedElementsSearcher : QueryExecutor<PsiModifierListOwner, AnnotatedElementsSearch.Parameters> {
 
     override fun execute(p: AnnotatedElementsSearch.Parameters, consumer: Processor<PsiModifierListOwner>): Boolean {
-        val annClass = p.getAnnotationClass()
-        assert(annClass.isAnnotationType(), "Annotation type should be passed to annotated members search")
-
-        val annotationFQN = annClass.getQualifiedName()
-        assert(annotationFQN != null)
-
-<<<<<<< HEAD
-        val useScope = p.getScope()
-=======
-        public fun processAnnotatedMembers(annClass: PsiClass, useScope: SearchScope, consumer: (JetDeclaration) -> Boolean): Boolean {
-            assert(annClass.isAnnotationType()) { "Annotation type should be passed to annotated members search" }
->>>>>>> f9c7e7ad
-
-        for (elt in getJetAnnotationCandidates(annClass, useScope)) {
-            if (notJetAnnotationEntry(elt)) continue
-
-            val result = runReadAction(fun(): Boolean {
-                val parentOfType = elt.getStrictParentOfType<JetDeclaration>() ?: return true
-
-                val annotationEntry = elt as JetAnnotationEntry
-
-                val context = annotationEntry.analyze(BodyResolveMode.PARTIAL)
-                val annotationDescriptor = context.get(BindingContext.ANNOTATION, annotationEntry) ?: return true
-
-                val descriptor = annotationDescriptor.getType().getConstructor().getDeclarationDescriptor() ?: return true
-                if (!(DescriptorUtils.getFqName(descriptor).asString() == annotationFQN)) return true
-
-                if (parentOfType is JetClass) {
-                    val lightClass = LightClassUtil.getPsiClass(parentOfType as JetClass?)
-                    if (!consumer.process(lightClass)) return false
+        return processAnnotatedMembers(p.annotationClass, p.scope) { declaration ->
+            when (declaration) {
+                is JetClass -> {
+                    val lightClass = LightClassUtil.getPsiClass(declaration)
+                    consumer.process(lightClass)
                 }
-                else if (parentOfType is JetNamedFunction || parentOfType is JetSecondaryConstructor) {
-                    val wrappedMethod = LightClassUtil.getLightClassMethod(parentOfType as JetFunction)
-                    if (!consumer.process(wrappedMethod)) return false
+                is JetNamedFunction, is JetSecondaryConstructor -> {
+                    val wrappedMethod = LightClassUtil.getLightClassMethod(declaration as JetFunction)
+                    consumer.process(wrappedMethod)
                 }
-                return true
-            })
-            if (!result) return false
+                else -> true
+            }
         }
-
-        return true
     }
 
     companion object {
         private val LOG = Logger.getInstance("#com.intellij.psi.impl.search.AnnotatedMembersSearcher")
+
+        public fun processAnnotatedMembers(annClass: PsiClass, useScope: SearchScope, consumer: (JetDeclaration) -> Boolean): Boolean {
+            assert(annClass.isAnnotationType()) { "Annotation type should be passed to annotated members search" }
+
+            val annotationFQN = annClass.getQualifiedName()
+            assert(annotationFQN != null)
+
+            val useScope = p.getScope()
+
+            for (elt in getJetAnnotationCandidates(annClass, useScope)) {
+                if (notJetAnnotationEntry(elt)) continue
+
+                val result = runReadAction(fun(): Boolean {
+                    val parentOfType = elt.getStrictParentOfType<JetDeclaration>() ?: return true
+
+                    val annotationEntry = elt as JetAnnotationEntry
+
+                    val context = annotationEntry.analyze(BodyResolveMode.PARTIAL)
+                    val annotationDescriptor = context.get(BindingContext.ANNOTATION, annotationEntry) ?: return true
+
+                    val descriptor = annotationDescriptor.getType().getConstructor().getDeclarationDescriptor() ?: return true
+                    if (!(DescriptorUtils.getFqName(descriptor).asString() == annotationFQN)) return true
+
+                    if (parentOfType is JetClass) {
+                        val lightClass = LightClassUtil.getPsiClass(parentOfType as JetClass?)
+                        if (!consumer.process(lightClass)) return false
+                    }
+                    else if (parentOfType is JetNamedFunction || parentOfType is JetSecondaryConstructor) {
+                        val wrappedMethod = LightClassUtil.getLightClassMethod(parentOfType as JetFunction)
+                        if (!consumer.process(wrappedMethod)) return false
+                    }
+                    return true
+                })
+                if (!result) return false
+            }
+
+            return true
+        }
 
         /* Return all elements annotated with given annotation name. Aliases don't work now. */
         private fun getJetAnnotationCandidates(annClass: PsiClass, useScope: SearchScope): Collection<PsiElement> {
