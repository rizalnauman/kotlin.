package org.kotlinnative.translator.llvm

import org.kotlinnative.translator.llvm.types.LLVMType

<<<<<<< HEAD
open class LLVMExpression(val variableType: KFunction0<LLVMType>, val llvmCode: String) : LLVMNode() {

    fun generateExpression(builder: LLVMBuilder): LLVMVariable {
        val newVar = builder.getNewVariable(variableType)
        builder.addLLVMCode("%$newVar = $llvmCode")
        return newVar
=======
class LLVMExpression(val variableType: LLVMType, val llvmCode: String) : LLVMNode() {

    override fun toString(): String {
        return llvmCode
>>>>>>> ac76e305
    }

}<|MERGE_RESOLUTION|>--- conflicted
+++ resolved
@@ -2,19 +2,10 @@
 
 import org.kotlinnative.translator.llvm.types.LLVMType
 
-<<<<<<< HEAD
-open class LLVMExpression(val variableType: KFunction0<LLVMType>, val llvmCode: String) : LLVMNode() {
-
-    fun generateExpression(builder: LLVMBuilder): LLVMVariable {
-        val newVar = builder.getNewVariable(variableType)
-        builder.addLLVMCode("%$newVar = $llvmCode")
-        return newVar
-=======
 class LLVMExpression(val variableType: LLVMType, val llvmCode: String) : LLVMNode() {
 
     override fun toString(): String {
         return llvmCode
->>>>>>> ac76e305
     }
 
 }