--- conflicted
+++ resolved
@@ -28,15 +28,9 @@
 import com.intellij.openapi.project.*;
 import com.intellij.openapi.util.*;
 import com.intellij.openapi.util.io.FileUtil;
-<<<<<<< HEAD
-import com.intellij.openapi.util.registry.Registry;
-import com.intellij.openapi.util.text.StringUtil;
-import com.intellij.openapi.vfs.*;
-=======
 import com.intellij.openapi.vfs.VirtualFile;
 import com.intellij.openapi.vfs.VirtualFileWithId;
 import com.intellij.openapi.vfs.newvfs.AsyncEventSupport;
->>>>>>> 93b17785
 import com.intellij.openapi.vfs.newvfs.ManagingFS;
 import com.intellij.openapi.vfs.newvfs.NewVirtualFile;
 import com.intellij.openapi.vfs.newvfs.impl.VirtualFileSystemEntry;
@@ -204,16 +198,12 @@
 
     myConnection = connection;
 
-<<<<<<< HEAD
-    VirtualFileManager.getInstance().addAsyncFileListener(myChangedFilesCollector, this);
-=======
     FileBasedIndexExtension.EXTENSION_POINT_NAME.addExtensionPointListener(new ExtensionPointListener<FileBasedIndexExtension<?, ?>>() {
       @Override
       public void extensionRemoved(@NotNull FileBasedIndexExtension<?, ?> extension, @NotNull PluginDescriptor pluginDescriptor) {
         ID.unloadId(extension.getName());
       }
     }, ApplicationManager.getApplication());
->>>>>>> 93b17785
 
     initComponent();
   }
@@ -261,13 +251,8 @@
 
   boolean processChangedFiles(@NotNull Project project, @NotNull Processor<? super VirtualFile> processor) {
     // avoid missing files when events are processed concurrently
-<<<<<<< HEAD
-    return Stream.concat(myChangedFilesCollector.getEventMerger().getChangedFiles(),
-                         myChangedFilesCollector.myFilesToUpdate.values().stream())
-=======
     return Stream.concat(getChangedFilesCollector().getEventMerger().getChangedFiles(),
                          getChangedFilesCollector().getFilesToUpdate())
->>>>>>> 93b17785
       .filter(filesToBeIndexedForProjectCondition(project))
       .distinct()
       .mapToInt(f -> processor.process(f) ? 1 : 0)
@@ -310,16 +295,11 @@
     // but it is more costly than current code, see IDEA-192192
     //myChangedFilesCollector.invalidateIndicesRecursively(file, false);
     //myChangedFilesCollector.buildIndicesForFileRecursively(file, false);
-<<<<<<< HEAD
-    myChangedFilesCollector.invalidateIndicesRecursively(file, true, myChangedFilesCollector.getEventMerger());
-    if (myInitialized) myChangedFilesCollector.ensureUpToDateAsync();
-=======
     ChangedFilesCollector changedFilesCollector = getChangedFilesCollector();
     changedFilesCollector.invalidateIndicesRecursively(file, true, changedFilesCollector.getEventMerger());
     if (myRegisteredIndexes.isInitialized()) {
       changedFilesCollector.ensureUpToDateAsync();
     }
->>>>>>> 93b17785
   }
 
   void initComponent() {
@@ -350,20 +330,10 @@
     if (IndexingStamp.versionDiffers(name, version)) {
       final boolean versionFileExisted = versionFile.exists();
 
-<<<<<<< HEAD
-      if (versionFileExisted) {
-        versionChanged = true;
-        LOG.info("Version has changed for index " + name + ". The index will be rebuilt.");
-      } else {
-        LOG.debug("Index " + name + " will be built.");
-      }
-      if (extension.hasSnapshotMapping() && versionChanged) {
-=======
       if (versionFileExisted) registrationStatusSink.registerIndexAsChanged(name);
       else registrationStatusSink.registerIndexAsInitiallyBuilt(name);
 
       if (extension.hasSnapshotMapping() && versionFileExisted) {
->>>>>>> 93b17785
         FileUtil.deleteWithRenaming(IndexInfrastructure.getPersistentIndexRootDir(name));
       }
       File rootDir = IndexInfrastructure.getIndexRootDir(name);
@@ -1461,167 +1431,10 @@
         getChangedFilesCollector().removeScheduledFileFromUpdate(file);
       }
       else {
-<<<<<<< HEAD
-        int finalFileId = fileId;
-        myFileTypeManager.freezeFileTypeTemporarilyIn(file, () -> {
-          final List<ID<?, ?>> candidates = getAffectedIndexCandidates(file);
-
-          boolean scheduleForUpdate = false;
-
-          //noinspection ForLoopReplaceableByForEach
-          for (int i = 0, size = candidates.size(); i < size; ++i) {
-            final ID<?, ?> indexId = candidates.get(i);
-            if (needsFileContentLoading(indexId) && getInputFilter(indexId).acceptInput(file)) {
-              getIndex(indexId).resetIndexedStateForFile(finalFileId);
-              scheduleForUpdate = true;
-            }
-          }
-
-          if (scheduleForUpdate) {
-            IndexingStamp.flushCache(finalFileId);
-            myChangedFilesCollector.scheduleForUpdate(file);
-          }
-        });
-      }
-    }
-  }
-
-  private final class ChangedFilesCollector extends IndexedFilesListener {
-    private final IntObjectMap<VirtualFile> myFilesToUpdate = ContainerUtil.createConcurrentIntObjectMap();
-    private final AtomicInteger myProcessedEventIndex = new AtomicInteger();
-    private final Phaser myWorkersFinishedSync = new Phaser() {
-      @Override
-      protected boolean onAdvance(int phase, int registeredParties) {
-        return false;
-      }
-    };
-
-    private final ExecutorService myVfsEventsExecutor = SequentialTaskExecutor.createSequentialApplicationPoolExecutor("FileBasedIndex Vfs Event Processor");
-    private final AtomicInteger myScheduledVfsEventsWorkers = new AtomicInteger();
-
-    @Override
-    protected void buildIndicesForFileRecursively(@NotNull VirtualFile file, boolean contentChange) {
-      cleanProcessedFlag(file);
-      if (!contentChange) {
-        myUpdatingFiles.incrementAndGet();
-      }
-
-      super.buildIndicesForFileRecursively(file, contentChange);
-
-      if (!contentChange) {
-        if (myUpdatingFiles.decrementAndGet() == 0) {
-          myFilesModCount.incrementAndGet();
-        }
-      }
-    }
-
-    @Override
-    protected void iterateIndexableFiles(@NotNull VirtualFile file, @NotNull ContentIterator iterator) {
-      for (IndexableFileSet set : myIndexableSets) {
-        if (set.isInSet(file)) {
-          set.iterateIndexableFilesIn(file, iterator);
-        }
-      }
-    }
-
-    void scheduleForUpdate(VirtualFile file) {
-      if (!(file instanceof DeletedVirtualFileStub)) {
-        IndexableFileSet setForFile = getIndexableSetForFile(file);
-        if (setForFile == null) {
-          return;
-        }
-      }
-      final int fileId = Math.abs(getIdMaskingNonIdBasedFile(file));
-      final VirtualFile previousVirtualFile = myFilesToUpdate.put(fileId, file);
-
-      if (previousVirtualFile instanceof DeletedVirtualFileStub &&
-          !previousVirtualFile.equals(file)) {
-        assert ((DeletedVirtualFileStub)previousVirtualFile).getOriginalFile().equals(file);
-        ((DeletedVirtualFileStub)previousVirtualFile).setResurrected(true);
-        myFilesToUpdate.put(fileId, previousVirtualFile);
-      }
-    }
-
-    private void removeScheduledFileFromUpdate(VirtualFile file) {
-      final int fileId = Math.abs(getIdMaskingNonIdBasedFile(file));
-      final VirtualFile previousVirtualFile = myFilesToUpdate.remove(fileId);
-
-      if (previousVirtualFile instanceof DeletedVirtualFileStub) {
-        assert ((DeletedVirtualFileStub)previousVirtualFile).getOriginalFile().equals(file);
-        ((DeletedVirtualFileStub)previousVirtualFile).setResurrected(false);
-        myFilesToUpdate.put(fileId, previousVirtualFile);
-      }
-    }
-
-    private void removeFileIdFromFilesScheduledForUpdate(int fileId) {
-      myFilesToUpdate.remove(fileId);
-    }
-
-    Collection<VirtualFile> getAllFilesToUpdate() {
-      ensureUpToDate();
-      if (myFilesToUpdate.isEmpty()) {
-        return Collections.emptyList();
-      }
-      return new ArrayList<>(myFilesToUpdate.values());
-    }
-
-    @Override
-    @NotNull
-    public AsyncFileListener.ChangeApplier prepareChange(@NotNull List<? extends VFileEvent> events) {
-      boolean shouldCleanup = ContainerUtil.exists(events, this::memoryStorageCleaningNeeded);
-      ChangeApplier superApplier = super.prepareChange(events);
-
-      return new AsyncFileListener.ChangeApplier() {
-        @Override
-        public void beforeVfsChange() {
-          if (shouldCleanup) {
-            cleanupMemoryStorage(false);
-          }
-          superApplier.beforeVfsChange();
-        }
-
-        @Override
-        public void afterVfsChange() {
-          superApplier.afterVfsChange();
-          if (myInitialized) ensureUpToDateAsync();
-        }
-      };
-    }
-
-    private boolean memoryStorageCleaningNeeded(VFileEvent event) {
-      Object requestor = event.getRequestor();
-      return requestor instanceof FileDocumentManager ||
-          requestor instanceof PsiManager ||
-          requestor == LocalHistory.VFS_EVENT_REQUESTOR;
-    }
-
-    boolean isScheduledForUpdate(VirtualFile file) {
-      return myFilesToUpdate.containsKey(Math.abs(getIdMaskingNonIdBasedFile(file)));
-    }
-
-    void ensureUpToDate() {
-      if (!isUpToDateCheckEnabled()) {
-        return;
-      }
-      //assert ApplicationManager.getApplication().isReadAccessAllowed() || ShutDownTracker.isShutdownHookRunning();
-      waitUntilIndicesAreInitialized();
-
-      if (ApplicationManager.getApplication().isReadAccessAllowed()) {
-        processFilesInReadAction();
-      } else {
-        processFilesInReadActionWithYieldingToWriteAction();
-      }
-    }
-
-    void ensureUpToDateAsync() {
-      if (getEventMerger().getApproximateChangesCount() >= 20 && myScheduledVfsEventsWorkers.compareAndSet(0,1)) {
-        myVfsEventsExecutor.submit(this::scheduledEventProcessingInReadActionWithYieldingToWriteAction);
-=======
         ourFileToBeIndexed.set(file);
         try {
           getFileTypeManager().freezeFileTypeTemporarilyIn(file, () -> {
             final List<ID<?, ?>> candidates = getAffectedIndexCandidates(file);
->>>>>>> 93b17785
 
             boolean scheduleForUpdate = false;
 
@@ -1633,81 +1446,17 @@
                 scheduleForUpdate = true;
               }
             }
-<<<<<<< HEAD
-          };
-
-          Application app = ApplicationManager.getApplication();
-          if (!app.isHeadlessEnvironment()  /*avoid synchronous ensureUpToDate to prevent deadlock*/ &&
-              app.isDispatchThread() &&
-              !LaterInvocator.isInModalContext()) {
-            startDumbMode.run();
-          }
-          else {
-            app.invokeLater(startDumbMode, ModalityState.NON_MODAL);
-          }
-        }
-      }
-    }
-
-    private void processFilesInReadAction() {
-      assert ApplicationManager.getApplication().isReadAccessAllowed(); // no vfs events -> event processing code can finish
-
-      int publishedEventIndex = getEventMerger().getPublishedEventIndex();
-      int processedEventIndex = myProcessedEventIndex.get();
-      if (processedEventIndex == publishedEventIndex) {
-        return;
-      }
-
-      myWorkersFinishedSync.register();
-      int phase = myWorkersFinishedSync.getPhase();
-      try {
-        getEventMerger().processChanges(info ->
-          ConcurrencyUtil.withLock(myWriteLock, () -> {
-            try {
-              ProgressManager.getInstance().executeNonCancelableSection(() -> {
-                int fileId = info.getFileId();
-                VirtualFile file = info.getFile();
-                if (info.isTransientStateChanged()) doTransientStateChangeForFile(fileId, file);
-                if (info.isBeforeContentChanged()) FileBasedIndexImpl.this.doInvalidateIndicesForFile(fileId, file, true);
-                if (info.isContentChanged()) scheduleFileForIndexing(fileId, file, true);
-                if (info.isFileRemoved()) FileBasedIndexImpl.this.doInvalidateIndicesForFile(fileId, file, false);
-                if (info.isFileAdded()) scheduleFileForIndexing(fileId, file, false);
-              });
-=======
 
             if (scheduleForUpdate) {
               IndexingStamp.flushCache(fileId);
               getChangedFilesCollector().scheduleForUpdate(file);
->>>>>>> 93b17785
             }
             else if (file instanceof VirtualFileSystemEntry) {
               ((VirtualFileSystemEntry)file).setFileIndexed(true);
             }
-<<<<<<< HEAD
-            return true;
-          })
-        );
-      }
-      finally {
-        myWorkersFinishedSync.arriveAndDeregister();
-      }
-
-      myWorkersFinishedSync.awaitAdvance(phase);
-
-      if (getEventMerger().getPublishedEventIndex() == publishedEventIndex) {
-        myProcessedEventIndex.compareAndSet(processedEventIndex, publishedEventIndex);
-      }
-    }
-
-    private void processFilesInReadActionWithYieldingToWriteAction() {
-      while (getEventMerger().hasChanges()) {
-        if (!ProgressIndicatorUtils.runInReadActionWithWriteActionPriority(this::processFilesInReadAction)) {
-          ProgressIndicatorUtils.yieldToPendingWriteActions();
-=======
           });
         } finally {
           ourFileToBeIndexed.remove();
->>>>>>> 93b17785
         }
       }
     }
@@ -1785,11 +1534,7 @@
           if (file != null) {
             VirtualFile virtualFile = file.getVirtualFile();
             if (virtualFile instanceof VirtualFileWithId) {
-<<<<<<< HEAD
-              myChangedFilesCollector.getEventMerger().recordTransientStateChangeEvent(virtualFile);
-=======
               getChangedFilesCollector().getEventMerger().recordTransientStateChangeEvent(virtualFile);
->>>>>>> 93b17785
             }
           }
         }
